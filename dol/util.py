--- conflicted
+++ resolved
@@ -699,11 +699,7 @@
     copy_attrs(
         PartialClass,
         cls,
-<<<<<<< HEAD
         attrs=('__name__', '__qualname__', '__module__', '__doc__'),
-=======
-        attrs=("__name__", "__qualname__", "__module__", "__doc__"),
->>>>>>> 33f7b896
     )
 
     return PartialClass
