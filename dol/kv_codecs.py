--- conflicted
+++ resolved
@@ -1,6 +1,7 @@
 """
 Tools to make Key-Value Codecs (encoder-decoder pairs) from standard library tools.
 """
+
 
 # ------------------------------------ Codecs ------------------------------------------
 
@@ -46,11 +47,7 @@
 
 @Sig
 def _csv_dict_extra_sig(
-<<<<<<< HEAD
     fieldnames, restkey=None, restval='', extrasaction='raise', fieldcasts=None
-=======
-    fieldnames, restkey=None, restval="", extrasaction="raise", fieldcasts=None
->>>>>>> 33f7b896
 ): ...
 
 
