"""
utils to make stores based on a the input data itself
"""

from collections.abc import Mapping
from typing import Callable, Collection as CollectionType, KT, VT, TypeVar, Iterator

from dol.base import Collection, KvReader, Store
from dol.trans import kv_wrap
from dol.util import max_common_prefix
from dol.sources import ObjReader  # because it used to be here


Source = TypeVar("Source")  # the source of some values
Getter = Callable[
    [Source, KT], VT
]  # a function that gets a value from a source and a key
# TODO: Might want to make the Getter by generic, so that we can do things like
#   Getter[Mapping] or Getter[Mapping, KeyType] or Getter[Any, KeyType]


class KeysReader(Mapping):
    """
    Mapping defined by keys with a getter function that gets values from keys.

    `KeysReader` is particularly useful in cases where you want to have a mapping
    that lazy-load values for keys from an explicit collection.

    Keywords: Lazy-evaluation, Mapping

    Args:
        src: The source where values will be extracted from.
        key_collection: A collection of keys that will be used to extract values from `src`.
        getter: A function that takes a source and a key, and returns the value for that key.
        key_error_msg: A function that takes a source and a key, and returns an error message.


    Example::

    >>> src = {'apple': 'pie', 'banana': 'split', 'carrot': 'cake'}
    >>> key_collection = ['carrot', 'apple']
    >>> getter = lambda src, key: src[key]
    >>> key_reader = KeysReader(src, key_collection, getter)

    Note that the only the keys mentioned by `key_collection` will be iterated through,
    and in the order they are mentioned in `key_collection`.

    >>> list(key_reader)
    ['carrot', 'apple']

    >>> key_reader['apple']
    'pie'
    >>> key_reader['banana']  # doctest: +ELLIPSIS +IGNORE_EXCEPTION_DETAIL
    Traceback (most recent call last):
    ...
    KeyError: "Key 'banana' was not found....key_collection attribute)"

    Let's take the same `src` and `key_collection`, but with a different getter and
    key_error_msg:

    Note that a key_error_msg must be a function that takes a `src` and a `key`,
    in that order and with those argument names. Say you wanted to not use the `src`
    in your message. You would still have to write a function that takes `src` as the
    first argument.

    >>> key_error_msg = lambda src, key: f"Key {key} was not found"  # no source information

    >>> getter = lambda src, key: f"Value for {key} in {src}: {src[key]}"
    >>> key_reader = KeysReader(src, key_collection, getter, key_error_msg=key_error_msg)
    >>> list(key_reader)
    ['carrot', 'apple']
    >>> key_reader['apple']
    "Value for apple in {'apple': 'pie', 'banana': 'split', 'carrot': 'cake'}: pie"
    >>> key_reader['banana']  # doctest: +ELLIPSIS +IGNORE_EXCEPTION_DETAIL
    Traceback (most recent call last):
    ...
    KeyError: "Key banana was not found"

    """

    def __init__(
        self,
        src: Source,
        key_collection: CollectionType[KT],
        getter: Callable[[Source, KT], VT],
        *,
        key_error_msg: Callable[
            [Source, KT], str
        ] = "Key {key} was not found in {src} should be in .key_collection attribute)".format,
    ) -> None:
        self.src = src
        self.key_collection = key_collection
        self.getter = getter
        self.key_error_msg = key_error_msg

    def __getitem__(self, key: KT) -> VT:
        if key in self:
            return self.getter(self.src, key)
        else:
            raise KeyError(self.key_error_msg(src=self.src, key=key))

    def __iter__(self) -> Iterator[KT]:
        yield from self.key_collection

    def __len__(self) -> int:
        return len(self.key_collection)

    def __contains__(self, key: KT) -> bool:
        return key in self.key_collection


# --------------------------------------------------------------------------------------
# Older stuff:


# TODO: Revisit ExplicitKeys and ExplicitKeysWithPrefixRelativization. Not extendible to full store!
class ExplicitKeys(Collection):
    """
    dol.base.Keys implementation that gets it's keys explicitly from a collection given
    at initialization time.
    The key_collection must be a collections.abc.Collection
    (such as list, tuple, set, etc.)

    >>> keys = ExplicitKeys(key_collection=['foo', 'bar', 'alice'])
    >>> 'foo' in keys
    True
    >>> 'not there' in keys
    False
    >>> list(keys)
    ['foo', 'bar', 'alice']
    """

    __slots__ = ("_keys_cache",)

    def __init__(
        self, key_collection: CollectionType
    ):  # don't remove this init: Don't. Need for _keys_cache init
        assert isinstance(key_collection, CollectionType), (
            "key_collection must be a collections.abc.Collection, i.e. have a __len__, __contains__, and __len__."
            "The key_collection you gave me was a {}".format(type(key_collection))
        )
        # self._key_collection = key_collection
        self._keys_cache = key_collection

    def __iter__(self):
        yield from self._keys_cache

    def __len__(self):
        return len(self._keys_cache)

    def __contains__(self, k):
        return k in self._keys_cache


# TODO: Should we deprecate or replace with recipe?
class ExplicitKeysSource(ExplicitKeys, ObjReader, KvReader):
    """
    An object source that uses an explicit keys collection and a specified function to
    read contents for a key.

    >>> s = ExplicitKeysSource([1, 2, 3], str)
    >>> list(s)
    [1, 2, 3]
    >>> list(s.values())
    ['1', '2', '3']

    Main functionality equivalent to recipe:

    >>> def explicit_keys_source(key_collection, _obj_of_key):
    ...     from dol.trans import wrap_kvs
    ...     return wrap_kvs({k: k for k in key_collection}, obj_of_data=_obj_of_key)

    >>> s = explicit_keys_source([1, 2, 3], str)
    >>> list(s)
    [1, 2, 3]
    >>> list(s.values())
    ['1', '2', '3']

    """

    def __init__(self, key_collection: CollectionType, _obj_of_key: Callable):
        """

        :param key_collection: The collection of keys that this source handles
        :param _obj_of_key: The function that returns the contents for a key
        """
        ObjReader.__init__(self, _obj_of_key)
        self._keys_cache = key_collection


class ExplicitKeysStore(ExplicitKeys, Store):
    """Wrap a store (instance) so that it gets it's keys from an explicit iterable of keys.

    >>> s = {'a': 1, 'b': 2, 'c': 3, 'd': 4}
    >>> list(s)
    ['a', 'b', 'c', 'd']
    >>> ss = ExplicitKeysStore(s, ['d', 'a'])
    >>> len(ss)
    2
    >>> list(ss)
    ['d', 'a']
    >>> list(ss.values())
    [4, 1]
    >>> ss.head()
    ('d', 4)
    """

    def __init__(self, store, key_collection):
        Store.__init__(self, store)
        self._keys_cache = key_collection


<<<<<<< HEAD
from dol.util import invertible_maps
=======
def invertible_maps(mapping=None, inv_mapping=None):
    """Returns two maps that are inverse of each other.
    Raises an AssertionError iif both maps are None, or if the maps are not inverse of each other

    Get a pair of invertible maps
    >>> invertible_maps({1: 11, 2: 22})
    ({1: 11, 2: 22}, {11: 1, 22: 2})
    >>> invertible_maps(None, {11: 1, 22: 2})
    ({1: 11, 2: 22}, {11: 1, 22: 2})

    If two maps are given and invertible, you just get them back
    >>> invertible_maps({1: 11, 2: 22}, {11: 1, 22: 2})
    ({1: 11, 2: 22}, {11: 1, 22: 2})

    Or if they're not invertible
    >>> invertible_maps({1: 11, 2: 22}, {11: 1, 22: 'ha, not what you expected!'})
    Traceback (most recent call last):
      ...
    AssertionError: mapping and inv_mapping are not inverse of each other!

    >>> invertible_maps(None, None)
    Traceback (most recent call last):
      ...
    ValueError: You need to specify one or both maps
    """
    if inv_mapping is None and mapping is None:
        raise ValueError("You need to specify one or both maps")
    if inv_mapping is None:
        assert hasattr(mapping, "items")
        inv_mapping = {v: k for k, v in mapping.items()}
        assert len(inv_mapping) == len(
            mapping
        ), "The values of mapping are not unique, so the mapping is not invertible"
    elif mapping is None:
        assert hasattr(inv_mapping, "items")
        mapping = {v: k for k, v in inv_mapping.items()}
        assert len(mapping) == len(
            inv_mapping
        ), "The values of inv_mapping are not unique, so the mapping is not invertible"
    else:
        assert (len(mapping) == len(inv_mapping)) and (
            mapping == {v: k for k, v in inv_mapping.items()}
        ), "mapping and inv_mapping are not inverse of each other!"

    return mapping, inv_mapping
>>>>>>> 33f7b896


# TODO: Put on the path of deprecation, since KeyCodecs.mapped_keys is a better way to do this.
class ExplicitKeyMap:
    def __init__(self, *, key_of_id: Mapping = None, id_of_key: Mapping = None):
        """

        :param key_of_id:
        :param id_of_key:

        >>> km = ExplicitKeyMap(key_of_id={'a': 1, 'b': 2})
        >>> km.id_of_key = {1: 'a', 2: 'b'}
        >>> km._key_of_id('b')
        2
        >>> km._id_of_key(1)
        'a'
        >>> # You can specify id_of_key instead
        >>> km = ExplicitKeyMap(id_of_key={1: 'a', 2: 'b'})
        >>> assert km.key_of_id_map == {'a': 1, 'b': 2}
        >>> # You can specify both key_of_id and id_of_key
        >>> km = ExplicitKeyMap(key_of_id={'a': 1, 'b': 2}, id_of_key={1: 'a', 2: 'b'})
        >>> assert km._key_of_id(km._id_of_key(2)) == 2
        >>> assert km._id_of_key(km._key_of_id('b')) == 'b'
        >>> # But they better be inverse of each other!
        >>> km = ExplicitKeyMap(key_of_id={'a': 1, 'b': 2, 'c': 2})
        Traceback (most recent call last):
          ...
        AssertionError: The values of inv_mapping are not unique, so the mapping is not invertible
        >>> km = ExplicitKeyMap(key_of_id={'a': 1, 'b': 2}, id_of_key={1: 'a', 2: 'oh no!!!!'})
        Traceback (most recent call last):
          ...
        AssertionError: mapping and inv_mapping are not inverse of each other!
        """
        id_of_key, key_of_id = invertible_maps(id_of_key, key_of_id)
        self.key_of_id_map = key_of_id
        self.id_of_key_map = id_of_key

    def _key_of_id(self, _id):
        return self.key_of_id_map[_id]

    def _id_of_key(self, k):
        return self.id_of_key_map[k]


class ExplicitKeymapReader(ExplicitKeys, Store):
    """Wrap a store (instance) so that it gets it's keys from an explicit iterable of keys.

    >>> s = {'a': 1, 'b': 2, 'c': 3, 'd': 4}
    >>> id_of_key = {'A': 'a', 'C': 'c'}
    >>> ss = ExplicitKeymapReader(s, id_of_key=id_of_key)
    >>> list(ss)
    ['A', 'C']
    >>> ss['C']  # will look up 'C', find 'c', and call the store on that.
    3
    """

    def __init__(self, store, key_of_id=None, id_of_key=None):
        key_trans = ExplicitKeyMap(key_of_id=key_of_id, id_of_key=id_of_key)
        Store.__init__(self, kv_wrap(key_trans)(store))
        ExplicitKeys.__init__(self, key_trans.id_of_key_map.keys())


# ExplicitKeysWithPrefixRelativization: Moved to dol.paths


class ObjDumper(object):
    def __init__(self, save_data_to_key, data_of_obj=None):
        self.save_data_to_key = save_data_to_key
        if data_of_obj is not None or not callable(data_of_obj):
            raise TypeError("serializer must be None or a callable")
        self.data_of_obj = data_of_obj

    def __call__(self, k, v):
        if self.data_of_obj is not None:
            return self.save_data_to_key(k, self.data_of_obj(v))
        else:
            return self.save_data_to_key(k, v)<|MERGE_RESOLUTION|>--- conflicted
+++ resolved
@@ -210,55 +210,7 @@
         self._keys_cache = key_collection
 
 
-<<<<<<< HEAD
 from dol.util import invertible_maps
-=======
-def invertible_maps(mapping=None, inv_mapping=None):
-    """Returns two maps that are inverse of each other.
-    Raises an AssertionError iif both maps are None, or if the maps are not inverse of each other
-
-    Get a pair of invertible maps
-    >>> invertible_maps({1: 11, 2: 22})
-    ({1: 11, 2: 22}, {11: 1, 22: 2})
-    >>> invertible_maps(None, {11: 1, 22: 2})
-    ({1: 11, 2: 22}, {11: 1, 22: 2})
-
-    If two maps are given and invertible, you just get them back
-    >>> invertible_maps({1: 11, 2: 22}, {11: 1, 22: 2})
-    ({1: 11, 2: 22}, {11: 1, 22: 2})
-
-    Or if they're not invertible
-    >>> invertible_maps({1: 11, 2: 22}, {11: 1, 22: 'ha, not what you expected!'})
-    Traceback (most recent call last):
-      ...
-    AssertionError: mapping and inv_mapping are not inverse of each other!
-
-    >>> invertible_maps(None, None)
-    Traceback (most recent call last):
-      ...
-    ValueError: You need to specify one or both maps
-    """
-    if inv_mapping is None and mapping is None:
-        raise ValueError("You need to specify one or both maps")
-    if inv_mapping is None:
-        assert hasattr(mapping, "items")
-        inv_mapping = {v: k for k, v in mapping.items()}
-        assert len(inv_mapping) == len(
-            mapping
-        ), "The values of mapping are not unique, so the mapping is not invertible"
-    elif mapping is None:
-        assert hasattr(inv_mapping, "items")
-        mapping = {v: k for k, v in inv_mapping.items()}
-        assert len(mapping) == len(
-            inv_mapping
-        ), "The values of inv_mapping are not unique, so the mapping is not invertible"
-    else:
-        assert (len(mapping) == len(inv_mapping)) and (
-            mapping == {v: k for k, v in inv_mapping.items()}
-        ), "mapping and inv_mapping are not inverse of each other!"
-
-    return mapping, inv_mapping
->>>>>>> 33f7b896
 
 
 # TODO: Put on the path of deprecation, since KeyCodecs.mapped_keys is a better way to do this.
