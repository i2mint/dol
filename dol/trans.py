--- conflicted
+++ resolved
@@ -3238,15 +3238,9 @@
     That is, it should have a signature that takes the store as the first argument
     """
     try:
-<<<<<<< HEAD
         assert len(Sig(func).parameters) >= num_of_args, (
             f"Function {func} doesn't have at least {num_of_args} arguments"
         )
-=======
-        assert (
-            len(sig=Sig(func).parameters) >= assert_min_num_of_args
-        ), f"Function {func} doesn't have at least {num_of_args} arguments"
->>>>>>> 5d10fe7c
     except Exception as e:
         warn(
             f"Encountered error checking if {func} can be a store method. "
