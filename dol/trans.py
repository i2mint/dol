--- conflicted
+++ resolved
@@ -920,11 +920,7 @@
                 update_func(self._keys_cache, keys)
 
             update_keys_cache.__doc__ = (
-<<<<<<< HEAD
-                "Updates the _keys_cache by calling its {} method"
-=======
                 'Updates the _keys_cache by calling its {} method'
->>>>>>> 0e265a55
             )
         else:
 
